import os
import shutil
import tempfile
import logging
import pytest
from nbconvert.utils.pandoc import get_pandoc_version

from ipypublish.utils import pathlib
from ipypublish.tests import TEST_FILES_DIR

@pytest.fixture(autouse=True)
def dont_open_webbrowser(monkeypatch):
    def nullfunc(*arg, **kwrgs):
        pass
    monkeypatch.setattr('webbrowser.open', nullfunc)

@pytest.fixture
def ipynb1():
    return pathlib.Path(os.path.join(TEST_FILES_DIR, 'ipynb1.ipynb'))


@pytest.fixture
def ipynb2():
    return pathlib.Path(os.path.join(TEST_FILES_DIR, 'ipynb2.ipynb'))

@pytest.fixture
def nb_markdown_cells():

    # Table format has changed through the versions
    logging.debug("pandoc version: {}".format(get_pandoc_version()))
    if get_pandoc_version() < '1.18':
        expected_ltx = 'latex_ipypublish_main.pandoc.1-12.tex'
        expected_rst = 'sphinx_ipypublish_main.pandoc.1-12.rst'
    else:
        expected_ltx = 'latex_ipypublish_main.pandoc.2-2.tex'
        if get_pandoc_version() < '2.6':
            expected_rst = 'sphinx_ipypublish_main.pandoc.2-2.rst'
        else:
            expected_rst = 'sphinx_ipypublish_main.pandoc.2-6.rst'

    return {
        "input_file": pathlib.Path(os.path.join(
            TEST_FILES_DIR, 'nb_markdown_cells',
            'nb_markdown_cells.ipynb')),
        "latex_ipypublish_main": pathlib.Path(os.path.join(
            TEST_FILES_DIR, 'nb_markdown_cells', expected_ltx)),
        "sphinx_ipypublish_main": pathlib.Path(os.path.join(
            TEST_FILES_DIR, 'nb_markdown_cells', expected_rst))
    }


@pytest.fixture
def ipynb_with_attach():
    return {
        "input_file": pathlib.Path(os.path.join(
            TEST_FILES_DIR, 'nb_with_attachment',
            'nb_with_attachment.ipynb')),
        "latex_ipypublish_main": pathlib.Path(os.path.join(
            TEST_FILES_DIR, 'nb_with_attachment',
            'latex_ipypublish_main.tex'))
    }


@pytest.fixture
def ipynb_with_bib():
    return pathlib.Path(os.path.join(TEST_FILES_DIR, 'ipynb_with_bib.ipynb'))


@pytest.fixture
def bibfile():
    return pathlib.Path(os.path.join(TEST_FILES_DIR, 'test.bib'))


@pytest.fixture
def external_export_plugin():
    return pathlib.Path(os.path.join(TEST_FILES_DIR,
                                     'example_new_plugin.json'))


@pytest.fixture
def temp_folder():
    out_folder = tempfile.mkdtemp()
    yield out_folder
    shutil.rmtree(out_folder)


@pytest.fixture
def ipynb_folder(temp_folder, ipynb1, ipynb2):

    shutil.copyfile(os.path.join(TEST_FILES_DIR, 'ipynb1.ipynb'),
                    os.path.join(temp_folder, 'ipynb1.ipynb'))
    shutil.copyfile(os.path.join(TEST_FILES_DIR, 'ipynb2.ipynb'),
                    os.path.join(temp_folder, 'ipynb2.ipynb'))
    yield temp_folder


@pytest.fixture
def ipynb_folder_with_external(temp_folder):

    # Table format has changed through the versions
    logging.debug("pandoc version: {}".format(get_pandoc_version()))
    if get_pandoc_version() < '1.18':
        sphinx_ipypublish_all = 'sphinx_ipypublish_all.pandoc.1-12.rst'
    else:
        if get_pandoc_version() < '2.6':
            sphinx_ipypublish_all = 'sphinx_ipypublish_all.pandoc.2-2.rst'
        else:
            sphinx_ipypublish_all = 'sphinx_ipypublish_all.pandoc.2-6.rst'

    folder = os.path.join(temp_folder, "ipynb_with_external")
    os.makedirs(folder)

    shutil.copyfile(os.path.join(TEST_FILES_DIR, 'ipynb_with_external',
                                 'ipynb_with_external.ipynb'),
                    os.path.join(folder, 'ipynb_with_external.ipynb'))
    shutil.copyfile(os.path.join(TEST_FILES_DIR, 'ipynb_with_external',
                                 'example.bib'),
                    os.path.join(folder, 'example.bib'))
    shutil.copyfile(os.path.join(TEST_FILES_DIR, 'ipynb_with_external',
                                 'logo_example.png'),
                    os.path.join(folder, 'logo_example.png'))

    tex = pathlib.Path(os.path.join(TEST_FILES_DIR, 'ipynb_with_external',
                                    'ipynb_with_external.tex'))
    html = pathlib.Path(os.path.join(TEST_FILES_DIR, 'ipynb_with_external',
                                     'ipynb_with_external.html'))
    slides = pathlib.Path(os.path.join(TEST_FILES_DIR, 'ipynb_with_external',
                                       'ipynb_with_external.slides.html'))
<<<<<<< HEAD
    rst = pathlib.Path(os.path.join(TEST_FILES_DIR, 'ipynb_with_external',
                                    sphinx_ipypublish_all))
=======

>>>>>>> 3bec577f
    yield {
        "input_folder": folder,
        "latex_ipypublish_main": tex,
        "html_ipypublish_main": html,
<<<<<<< HEAD
        "slides_ipypublish_main": slides,
        "sphinx_ipypublish_all": rst
=======
        "slides_ipypublish_main": slides
>>>>>>> 3bec577f
    }<|MERGE_RESOLUTION|>--- conflicted
+++ resolved
@@ -126,20 +126,12 @@
                                      'ipynb_with_external.html'))
     slides = pathlib.Path(os.path.join(TEST_FILES_DIR, 'ipynb_with_external',
                                        'ipynb_with_external.slides.html'))
-<<<<<<< HEAD
     rst = pathlib.Path(os.path.join(TEST_FILES_DIR, 'ipynb_with_external',
                                     sphinx_ipypublish_all))
-=======
-
->>>>>>> 3bec577f
     yield {
         "input_folder": folder,
         "latex_ipypublish_main": tex,
         "html_ipypublish_main": html,
-<<<<<<< HEAD
         "slides_ipypublish_main": slides,
         "sphinx_ipypublish_all": rst
-=======
-        "slides_ipypublish_main": slides
->>>>>>> 3bec577f
     }